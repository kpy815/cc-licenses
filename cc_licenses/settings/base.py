"""
Django settings for cc_licenses project.
"""
import os

from babel import Locale
from django.conf.locale import LANG_INFO

# Build paths inside the project like this: os.path.join(BASE_DIR, ...)
# SETTINGS_DIR is where this settings file is
SETTINGS_DIR = os.path.dirname(os.path.abspath(__file__))
# PROJECT_DIR is the directory under root that contains the settings directory, urls.py, and other global stuff.
PROJECT_DIR = os.path.dirname(SETTINGS_DIR)
# ROOT_DIR is the top directory under source control
ROOT_DIR = os.path.dirname(PROJECT_DIR)

# SECURITY WARNING: keep the secret key used in production secret!
SECRET_KEY = os.environ.get("SECRET_KEY")

ADMINS = (
    # ('Your Name', 'your_email@example.com'),
)

# Application definition

INSTALLED_APPS = [
    "django.contrib.admin",
    "django.contrib.auth",
    "django.contrib.contenttypes",
    "django.contrib.sessions",
    "django.contrib.messages",
    "django.contrib.staticfiles",
    "licenses",
    "i18n",
]

THIRD_PARTY_APPS = ["django_distill"]

INSTALLED_APPS += THIRD_PARTY_APPS

MIDDLEWARE = [
    "django.middleware.security.SecurityMiddleware",
    "django.contrib.sessions.middleware.SessionMiddleware",
    "django.middleware.common.CommonMiddleware",
    "django.middleware.csrf.CsrfViewMiddleware",
    "django.contrib.auth.middleware.AuthenticationMiddleware",
    "django.contrib.messages.middleware.MessageMiddleware",
    "django.middleware.clickjacking.XFrameOptionsMiddleware",
]

ROOT_URLCONF = "cc_licenses.urls"

TEMPLATES = [
    {
        "BACKEND": "django.template.backends.django.DjangoTemplates",
        "DIRS": [os.path.join(PROJECT_DIR, "templates"),],
        "APP_DIRS": True,
        "OPTIONS": {
            "context_processors": [
                "django.template.context_processors.debug",
                "django.template.context_processors.request",
                "django.contrib.auth.context_processors.auth",
                "django.contrib.messages.context_processors.messages",
                "dealer.contrib.django.context_processor",
            ],
        },
    },
]

WSGI_APPLICATION = "cc_licenses.wsgi.application"


# Database
# https://docs.djangoproject.com/en/3.0/ref/settings/#databases

DATABASES = {
    "default": {
        "ENGINE": "django.db.backends.postgresql_psycopg2",
        "NAME": "cc_licenses",
    }
}

# Absolute filesystem path to the directory that will hold user-uploaded files.
# Example: "/home/media/media.lawrence.com/media/"
MEDIA_ROOT = os.path.join(ROOT_DIR, "public", "media")

# URL that handles the media served from MEDIA_ROOT. Make sure to use a
# trailing slash.
# Examples: "http://media.lawrence.com/media/", "http://example.com/media/"
MEDIA_URL = "/media/"

LOGGING = {
    "version": 1,
    "disable_existing_loggers": False,
    "filters": {"require_debug_false": {"()": "django.utils.log.RequireDebugFalse"}},
    "formatters": {
        "basic": {"format": "%(asctime)s %(name)-20s %(levelname)-8s %(message)s",},
    },
    "handlers": {
        "mail_admins": {
            "level": "ERROR",
            "filters": ["require_debug_false"],
            "class": "django.utils.log.AdminEmailHandler",
        },
        "console": {
            "level": "INFO",
            "class": "logging.StreamHandler",
            "formatter": "basic",
        },
    },
    "loggers": {
        "django.request": {
            "handlers": ["mail_admins"],
            "level": "ERROR",
            "propagate": True,
        },
        "django.security": {
            "handlers": ["mail_admins"],
            "level": "ERROR",
            "propagate": True,
        },
    },
    "root": {"handlers": ["console",], "level": "INFO",},
}

# Internationalization
# https://docs.djangoproject.com/en/1.11/topics/i18n/

# Language code for this installation. All choices can be found here:
# http://www.i18nguy.com/unicode/language-identifiers.html
LANGUAGE_CODE = "en-us"
LOCALE_PATHS = (os.path.join(ROOT_DIR, "locale"),)

# Teach Django about a few more languages
mi = Locale.parse("mi")
LANG_INFO["mi"] = {  # Maori
    "bidi": False,
    "code": "mi",
    "name": mi.get_display_name("en"),  # in english
    "name_local": mi.get_display_name("mi"),  # in their own language
}
LANG_INFO["zh-Hans"] = {
    "fallback": ["zh-hans"],
}
LANG_INFO["zh-Hant"] = {
    "fallback": ["zh-hant"],
}


# Local time zone for this installation. Choices can be found here:
# http://en.wikipedia.org/wiki/List_of_tz_zones_by_name
# although not all choices may be available on all operating systems.
# On Unix systems, a value of None will cause Django to use the same
# timezone as the operating system.
# If running in a Windows environment this must be set to the same as your
# system time zone.
TIME_ZONE = "America/New_York"

USE_I18N = True

USE_L10N = True

USE_TZ = True

# Static files (CSS, JavaScript, Images)
# https://docs.djangoproject.com/en/1.11/howto/static-files/
# Absolute path to the directory static files should be collected to.
# Don't put anything in this directory yourself; store your static files
# in apps' "static/" subdirectories and in STATICFILES_DIRS.
# Example: "/home/media/media.lawrence.com/static/"
STATIC_ROOT = os.path.join(ROOT_DIR, "public", "static")

# URL prefix for static files.
# Example: "http://media.lawrence.com/static/"
STATIC_URL = "/static/"

# Additional locations of static files
STATICFILES_DIRS = (os.path.join(PROJECT_DIR, "static"),)

# If using Celery, tell it to obey our logging configuration.
CELERYD_HIJACK_ROOT_LOGGER = False

# https://docs.djangoproject.com/en/1.9/topics/auth/passwords/#password-validation
AUTH_PASSWORD_VALIDATORS = [
    {
        "NAME": "django.contrib.auth.password_validation.UserAttributeSimilarityValidator",
    },
    {"NAME": "django.contrib.auth.password_validation.MinimumLengthValidator",},
    {"NAME": "django.contrib.auth.password_validation.CommonPasswordValidator",},
    {"NAME": "django.contrib.auth.password_validation.NumericPasswordValidator",},
]

# Make things more secure by default. Run "python manage.py check --deploy"
# for even more suggestions that you might want to add to the settings, depending
# on how the site uses SSL.
SECURE_CONTENT_TYPE_NOSNIFF = True
SECURE_BROWSER_XSS_FILTER = True
CSRF_COOKIE_HTTPONLY = True
X_FRAME_OPTIONS = "DENY"

# Percent translated that languages should be at or above
TRANSLATION_THRESHOLD = 80

# Location of the translation data's repo. Look in env for TRANSLATION_REPOSITORY_DIRECTORY.
# Default is next to this one.
TRANSLATION_REPOSITORY_DIRECTORY = os.getenv(
    "TRANSLATION_REPOSITORY_DIRECTORY", os.path.join(ROOT_DIR, "..", "cc-licenses-data")
)

# django-distill settings
<<<<<<< HEAD
=======
# Put the static files in the data repo under "build"
>>>>>>> 4797e015
DISTILL_DIR = f"{TRANSLATION_REPOSITORY_DIRECTORY}/build/"<|MERGE_RESOLUTION|>--- conflicted
+++ resolved
@@ -208,8 +208,5 @@
 )
 
 # django-distill settings
-<<<<<<< HEAD
-=======
 # Put the static files in the data repo under "build"
->>>>>>> 4797e015
 DISTILL_DIR = f"{TRANSLATION_REPOSITORY_DIRECTORY}/build/"