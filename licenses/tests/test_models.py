--- conflicted
+++ resolved
@@ -1,10 +1,16 @@
+from unittest import mock
+from unittest.mock import call
+
 from django.test import TestCase
 from django.utils import translation
 
-from i18n import DEFAULT_LANGUAGE_CODE
 from licenses import FREEDOM_LEVEL_MAX, FREEDOM_LEVEL_MID, FREEDOM_LEVEL_MIN
 from licenses.models import LegalCode, TranslatedLicenseName
-from licenses.tests.factories import LicenseFactory, TranslatedLicenseNameFactory, LegalCodeFactory
+from licenses.tests.factories import (
+    LegalCodeFactory,
+    LicenseFactory,
+    TranslatedLicenseNameFactory,
+)
 
 
 class LegalCodeModelTest(TestCase):
@@ -16,6 +22,127 @@
             str(legal_code),
             f"LegalCode<{legal_code.language_code}, {legal_code.license.about}>",
         )
+
+    def test_deed_url(self):
+        lc = LegalCodeFactory()
+        with mock.patch("licenses.models.build_deed_url") as mock_build:
+            lc.deed_url()
+        self.assertEqual(
+            [
+                call(
+                    lc.license.license_code,
+                    lc.license.version,
+                    lc.license.jurisdiction_code,
+                    lc.language_code,
+                )
+            ],
+            mock_build.call_args_list,
+        )
+
+    def help_test_downstreams(self, code):
+        # mock the translation
+        with mock.patch.object(
+            LegalCode, "get_translation_object"
+        ) as mock_get_translation_object:
+            mock_get_translation_object.return_value.translate.return_value = "qwerty"
+            return LegalCodeFactory(license__license_code=code).downstreams()
+
+    def test_downstreams(self):
+        with self.subTest("by"):
+            result = self.help_test_downstreams("by")
+            expected = [
+                {
+                    "id": "s2a5A_offer",
+                    "msgid_name": "s2a5_license_grant_downstream_offer_name",
+                    "msgid_text": "s2a5_license_grant_downstream_offer_text",
+                    "name_translation": "qwerty",
+                    "text_translation": "qwerty",
+                },
+                {
+                    "id": "s2a5B_no_restrictions",
+                    "msgid_name": "s2a5_license_grant_downstream_no_restrictions_name",
+                    "msgid_text": "s2a5_license_grant_downstream_no_restrictions_text",
+                    "name_translation": "qwerty",
+                    "text_translation": "qwerty",
+                },
+            ]
+            self.assertEqual(expected, result)
+        with self.subTest("by-sa"):
+            result = self.help_test_downstreams("by-sa")
+            expected = [
+                {
+                    "id": "s2a5A_offer",
+                    "msgid_name": "s2a5_license_grant_downstream_offer_name",
+                    "msgid_text": "s2a5_license_grant_downstream_offer_text",
+                    "name_translation": "qwerty",
+                    "text_translation": "qwerty",
+                },
+                {
+                    "id": "s2a5B_adapted_material",
+                    "msgid_name": "s2a5_license_grant_downstream_adapted_material_name",
+                    "msgid_text": "s2a5_license_grant_downstream_adapted_material_text",
+                    "name_translation": "qwerty",
+                    "text_translation": "qwerty",
+                },
+                {
+                    "id": "s2a5C_no_restrictions",
+                    "msgid_name": "s2a5_license_grant_downstream_no_restrictions_name",
+                    "msgid_text": "s2a5_license_grant_downstream_no_restrictions_text",
+                    "name_translation": "qwerty",
+                    "text_translation": "qwerty",
+                },
+            ]
+
+            self.assertEqual(expected, result)
+        with self.subTest("by-nc-sa"):
+            result = self.help_test_downstreams("by-nc-sa")
+            expected = [
+                {
+                    "id": "s2a5A_offer",
+                    "msgid_name": "s2a5_license_grant_downstream_offer_name",
+                    "msgid_text": "s2a5_license_grant_downstream_offer_text",
+                    "name_translation": "qwerty",
+                    "text_translation": "qwerty",
+                },
+                {
+                    "id": "s2a5B_adapted_material",
+                    "msgid_name": "s2a5_license_grant_downstream_adapted_material_name",
+                    "msgid_text": "s2a5_license_grant_downstream_adapted_material_text",
+                    "name_translation": "qwerty",
+                    "text_translation": "qwerty",
+                },
+                {
+                    "id": "s2a5C_no_restrictions",
+                    "msgid_name": "s2a5_license_grant_downstream_no_restrictions_name",
+                    "msgid_text": "s2a5_license_grant_downstream_no_restrictions_text",
+                    "name_translation": "qwerty",
+                    "text_translation": "qwerty",
+                },
+            ]
+            self.assertEqual(expected, result)
+
+    def test_definitions(self):
+        codes = ["by", "by-nc", "by-nc-nd", "by-nc-sa", "by-nd", "by-sa"]
+        for code in codes:
+            with self.subTest(code=code):
+                lc = LegalCodeFactory(license__license_code=code)
+                # mock the translation
+                with mock.patch.object(
+                    LegalCode, "get_translation_object"
+                ) as mock_get_translation_object:
+                    mock_get_translation_object.return_value.translate.return_value = (
+                        "qwerty"
+                    )
+                    result = lc.definitions()
+                self.assertEqual(
+                    {
+                        "id": "s1a",
+                        "msgid": "s1_definitions_adapted_material",
+                        "translation": "qwerty",
+                    },
+                    result[0],
+                )
+                self.assertEqual("s1_definitions_you", result[-1]["msgid"])
 
 
 # Many of these tests mostly are based on whether the metadata import worked right, and
@@ -45,7 +172,6 @@
         )
         self.assertEqual("RDF Generation Not Implemented", license.rdf())
 
-<<<<<<< HEAD
     # def test_default_language_code(self):
     #     license = LicenseFactory(license_code="bx-oh", version="1.3", jurisdiction_code="")
     #     self.assertEqual(DEFAULT_LANGUAGE_CODE, license.default_language_code())
@@ -67,41 +193,6 @@
     #     self.assertEqual("/licenses/bx-oh/1.3/ae/deed.fr", license.get_deed_url_for_language("fr"))
     #     license = LicenseFactory(license_code="bx-oh", version="1.3", jurisdiction_code="")
     #     self.assertEqual("/licenses/bx-oh/1.3/deed.es", license.get_deed_url_for_language("es"))
-=======
-    def test_default_language_code(self):
-        license = LicenseFactory(
-            license_code="bx-oh", version="1.3", jurisdiction_code=""
-        )
-        self.assertEqual(DEFAULT_LANGUAGE_CODE, license.default_language_code())
-        license = LicenseFactory(
-            license_code="bx-oh", version="1.3", jurisdiction_code="fr"
-        )
-        self.assertEqual("fr", license.default_language_code())
-
-    def test_get_deed_url(self):
-        license = LicenseFactory(
-            license_code="bx-oh", version="1.3", jurisdiction_code="ae"
-        )
-        self.assertEqual("/licenses/bx-oh/1.3/ae/", license.get_deed_url())
-        license = LicenseFactory(
-            license_code="bx-oh", version="1.3", jurisdiction_code=""
-        )
-        self.assertEqual("/licenses/bx-oh/1.3/", license.get_deed_url())
-
-    def test_get_deed_url_for_language(self):
-        license = LicenseFactory(
-            license_code="bx-oh", version="1.3", jurisdiction_code="ae"
-        )
-        self.assertEqual(
-            "/licenses/bx-oh/1.3/ae/deed.fr", license.get_deed_url_for_language("fr")
-        )
-        license = LicenseFactory(
-            license_code="bx-oh", version="1.3", jurisdiction_code=""
-        )
-        self.assertEqual(
-            "/licenses/bx-oh/1.3/deed.es", license.get_deed_url_for_language("es")
-        )
->>>>>>> 14883ca4
 
     def test_sampling_plus(self):
         self.assertTrue(LicenseFactory(license_code="nc-sampling+").sampling_plus)
@@ -129,18 +220,21 @@
         license = LicenseFactory(
             license_code="by-nc-nd", jurisdiction_code="", version="4.0"
         )
-<<<<<<< HEAD
         LegalCodeFactory(license=license, language_code="en")
         LegalCodeFactory(license=license, language_code="fr")
         with translation.override(language="fr"):
-            self.assertEqual("Attribution - Utilisation non commerciale - Pas d’Œuvre dérivée 4.0 International", license.translated_title())
-        self.assertEqual("Attribution-NonCommercial-NoDerivatives 4.0 International", license.translated_title("en"))
-        self.assertEqual("Attribution-NonCommercial-NoDerivatives 4.0 International", license.translated_title())
-=======
-        self.assertEqual(
-            "FIXME: Implement translated title", license.translated_title()
-        )
->>>>>>> 14883ca4
+            self.assertEqual(
+                "Attribution - Utilisation non commerciale - Pas d’Œuvre dérivée 4.0 International",
+                license.translated_title(),
+            )
+        self.assertEqual(
+            "Attribution-NonCommercial-NoDerivatives 4.0 International",
+            license.translated_title("en"),
+        )
+        self.assertEqual(
+            "Attribution-NonCommercial-NoDerivatives 4.0 International",
+            license.translated_title(),
+        )
         # with self.subTest("en"):
         #     self.assertEqual(
         #         "Attribution-NonCommercial-NoDerivatives 4.0 International",
