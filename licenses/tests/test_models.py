from unittest import mock
from unittest.mock import MagicMock, call

import polib
from django.test import TestCase, override_settings
from django.utils import translation
from django.utils.translation import override

from i18n import DEFAULT_LANGUAGE_CODE
from i18n.translation import Translation
from licenses import FREEDOM_LEVEL_MAX, FREEDOM_LEVEL_MID, FREEDOM_LEVEL_MIN
<<<<<<< HEAD
from licenses.models import LegalCode, TranslatedLicenseName
from licenses.tests.factories import (
    LegalCodeFactory,
    LicenseFactory,
    TranslatedLicenseNameFactory,
)
from licenses.tests.test_transifex import TEST_TRANSIFEX_SETTINGS
from licenses.transifex import TransifexHelper
=======
from licenses.models import LegalCode
from licenses.tests.factories import LegalCodeFactory, LicenseFactory
>>>>>>> c678849e


class LegalCodeModelTest(TestCase):
    fixtures = ["licenses.json"]

    def test_str(self):
        legal_code = LegalCode.objects.first()
        self.assertEqual(
            str(legal_code),
            f"LegalCode<{legal_code.language_code}, {legal_code.license.about}>",
        )

    @override_settings(TRANSLATION_REPOSITORY_DIRECTORY="/foo")
    def test_translation_filename(self):
        data = [
            # ("expected", license_code, version, jurisdiction, language),
            ("/foo/translations/by-sa/0.3/by-sa_0.3_de.po", "by-sa", "0.3", "", "de"),
            (
                "/foo/translations/by-sa/0.3/by-sa_0.3_xx_de.po",
                "by-sa",
                "0.3",
                "xx",
                "de",
            ),
        ]

        for expected, license_code, version, jurisdiction, language in data:
            with self.subTest(expected):
                license = LicenseFactory(
                    license_code=license_code,
                    version=version,
                    jurisdiction_code=jurisdiction,
                )
                self.assertEqual(
                    expected,
                    LegalCodeFactory(
                        license=license, language_code=language
                    ).translation_filename(),
                )

    def test_deed_url(self):
        lc = LegalCodeFactory()
        with mock.patch("licenses.models.build_deed_url") as mock_build:
            lc.deed_url()
        self.assertEqual(
            [
                call(
                    lc.license.license_code,
                    lc.license.version,
                    lc.license.jurisdiction_code,
                    lc.language_code,
                )
            ],
            mock_build.call_args_list,
        )

    def help_test_downstreams(self, code):
        # mock the translation
        with mock.patch.object(
            LegalCode, "get_translation_object"
        ) as mock_get_translation_object:
            mock_get_translation_object.return_value.translate.return_value = "qwerty"
            return LegalCodeFactory(license__license_code=code).downstreams()

    def test_downstreams(self):
        with self.subTest("by"):
            result = self.help_test_downstreams("by")
            expected = [
                {
                    "id": "s2a5A_offer",
                    "msgid_name": "s2a5_license_grant_downstream_offer_name",
                    "msgid_text": "s2a5_license_grant_downstream_offer_text",
                    "name_translation": "qwerty",
                    "text_translation": "qwerty",
                },
                {
                    "id": "s2a5B_no_restrictions",
                    "msgid_name": "s2a5_license_grant_downstream_no_restrictions_name",
                    "msgid_text": "s2a5_license_grant_downstream_no_restrictions_text",
                    "name_translation": "qwerty",
                    "text_translation": "qwerty",
                },
            ]
            self.assertEqual(expected, result)
        with self.subTest("by-sa"):
            result = self.help_test_downstreams("by-sa")
            expected = [
                {
                    "id": "s2a5A_offer",
                    "msgid_name": "s2a5_license_grant_downstream_offer_name",
                    "msgid_text": "s2a5_license_grant_downstream_offer_text",
                    "name_translation": "qwerty",
                    "text_translation": "qwerty",
                },
                {
                    "id": "s2a5B_adapted_material",
                    "msgid_name": "s2a5_license_grant_downstream_adapted_material_name",
                    "msgid_text": "s2a5_license_grant_downstream_adapted_material_text",
                    "name_translation": "qwerty",
                    "text_translation": "qwerty",
                },
                {
                    "id": "s2a5C_no_restrictions",
                    "msgid_name": "s2a5_license_grant_downstream_no_restrictions_name",
                    "msgid_text": "s2a5_license_grant_downstream_no_restrictions_text",
                    "name_translation": "qwerty",
                    "text_translation": "qwerty",
                },
            ]

            self.assertEqual(expected, result)
        with self.subTest("by-nc-sa"):
            result = self.help_test_downstreams("by-nc-sa")
            expected = [
                {
                    "id": "s2a5A_offer",
                    "msgid_name": "s2a5_license_grant_downstream_offer_name",
                    "msgid_text": "s2a5_license_grant_downstream_offer_text",
                    "name_translation": "qwerty",
                    "text_translation": "qwerty",
                },
                {
                    "id": "s2a5B_adapted_material",
                    "msgid_name": "s2a5_license_grant_downstream_adapted_material_name",
                    "msgid_text": "s2a5_license_grant_downstream_adapted_material_text",
                    "name_translation": "qwerty",
                    "text_translation": "qwerty",
                },
                {
                    "id": "s2a5C_no_restrictions",
                    "msgid_name": "s2a5_license_grant_downstream_no_restrictions_name",
                    "msgid_text": "s2a5_license_grant_downstream_no_restrictions_text",
                    "name_translation": "qwerty",
                    "text_translation": "qwerty",
                },
            ]
            self.assertEqual(expected, result)

    def test_definitions(self):
        codes = ["by", "by-nc", "by-nc-nd", "by-nc-sa", "by-nd", "by-sa"]
        for code in codes:
            with self.subTest(code=code):
                lc = LegalCodeFactory(license__license_code=code)
                # mock the translation
                with mock.patch.object(
                    LegalCode, "get_translation_object"
                ) as mock_get_translation_object:
                    mock_get_translation_object.return_value.translate.return_value = (
                        "qwerty"
                    )
                    result = lc.definitions()
                self.assertEqual(
                    {
                        "id": "s1a",
                        "msgid": "s1_definitions_adapted_material",
                        "translation": "qwerty",
                    },
                    result[0],
                )
                self.assertEqual("s1_definitions_you", result[-1]["msgid"])

    def test_convert_pofile_to_english_message_ids(self):
        english_pofile_content = """
msgid ""
msgstr ""
"Project-Id-Version: by-nd-4.0\n"
"Language: en\n"
"MIME-Version: 1.0\n"
"Content-Type: text/plain; charset=utf-8\n"
"Content-Transfer-Encoding: 8bit\n"

msgid "license_medium"
msgstr "Attribution-NoDerivatives 4.0 International"

msgid "key2"
msgstr "English message 2"
        """
        english_pofile = polib.pofile(pofile=english_pofile_content)
        # There's 2 messages, the other one on input got turned into metadata
        self.assertEqual(2, len(english_pofile))
        spanish_pofile_content = """
msgid ""
msgstr ""
"Project-Id-Version: by-nd-4.0\n"
"Language: es\n"
"MIME-Version: 1.0\n"
"Content-Type: text/plain; charset=utf-8\n"
"Content-Transfer-Encoding: 8bit\n"

msgid "license_medium"
msgstr "Atribución/Reconocimiento-SinDerivados 4.0 Internacional"

msgid "key2"
msgstr "Spanish message 2"
        """
        # Create spanish pofile object, with a non-default parameter to make
        # sure they get copied over.
        spanish_pofile = polib.pofile(pofile=spanish_pofile_content, wrapwidth=99)
        self.assertEqual(2, len(spanish_pofile))

        legalcode = LegalCodeFactory(language_code="es")
        with mock.patch.object(legalcode, "get_english_pofile") as mock_gep:
            mock_gep.return_value = english_pofile
            with mock.patch.object(legalcode, "get_pofile") as mock_gp:
                mock_gp.return_value = spanish_pofile

                new_pofile = legalcode.get_pofile_with_english_msgids()

        self.assertEqual(99, new_pofile.wrapwidth)
        self.assertEqual(2, len(new_pofile))  # 2 messages
        translations = {entry.msgid: entry.msgstr for entry in new_pofile}
        self.assertEqual(
            {
                "English message 2": "Spanish message 2",
                "Attribution-NoDerivatives 4.0 International": "Atribución/Reconocimiento-SinDerivados 4.0 Internacional",
            },
            translations,
        )

    def test_get_english_pofile_from_non_english_legalcode(self):
        license = LicenseFactory()
        LegalCodeFactory(license=license, language_code=DEFAULT_LANGUAGE_CODE)
        french_legalcode = LegalCodeFactory(license=license, language_code="fr")
        test_pofile = polib.POFile()
        with mock.patch.object(LegalCode, "get_pofile") as mock_egp:
            mock_egp.return_value = test_pofile
            result = french_legalcode.get_english_pofile()
        mock_egp.assert_called_with()
        self.assertEqual(test_pofile, result)

    def test_get_english_pofile_from_english_legalcode(self):
        license = LicenseFactory()
        english_legalcode = LegalCodeFactory(
            license=license, language_code=DEFAULT_LANGUAGE_CODE
        )
        test_pofile = polib.POFile()
        with mock.patch.object(english_legalcode, "get_pofile") as mock_egp:
            mock_egp.return_value = test_pofile
            result = english_legalcode.get_english_pofile()
        mock_egp.assert_called_with()
        self.assertEqual(test_pofile, result)

    def test_get_pofile(self):
        legalcode = LegalCodeFactory()
        test_pofile = polib.POFile()
        test_translation_object = MagicMock()
        test_translation_object.pofile = test_pofile
        with mock.patch.object(legalcode, "get_translation_object") as mock_gto:
            mock_gto.return_value = test_translation_object
            result = legalcode.get_pofile()
        mock_gto.assert_called_with()
        self.assertEqual(test_pofile, result)

    @override_settings(TRANSLATION_REPOSITORY_DIRECTORY="/some/dir")
    def test_get_translation_object(self):
        legalcode = LegalCodeFactory(
            license__version="4.0", license__license_code="by-sa", language_code="de"
        )
        import i18n.translation

        i18n.translation.get_translation_object.cache_clear()
        with mock.patch("i18n.translation.Translation") as mock_t:
            legalcode.get_translation_object()
        mock_t.assert_called_with(
            "/some/dir/translations/by-sa/4.0/by-sa_4.0_de.po", "de"
        )

    def test_branch_name(self):
        legalcode = LegalCodeFactory(
            license__version="4.0", license__license_code="by-sa", language_code="de"
        )
        self.assertEqual("bystar-4.0-de", legalcode.branch_name())
        legalcode = LegalCodeFactory(
            license__version="3.5", license__license_code="other", language_code="de"
        )
        self.assertEqual("other-3.5-de", legalcode.branch_name())
        legalcode = LegalCodeFactory(
            license__version="3.5",
            license__license_code="other",
            language_code="de",
            license__jurisdiction_code="xyz",
        )
        self.assertEqual("other-3.5-de-xyz", legalcode.branch_name())


# Many of these tests mostly are based on whether the metadata import worked right, and
# we're not importing metadata for the time being.
class LicenseModelTest(TestCase):
    # fixtures = ["licenses.json"]

    def test_get_legalcode_for_language_code(self):
        license = LicenseFactory()

        lc_pt = LegalCodeFactory(license=license, language_code="pt")
        lc_en = LegalCodeFactory(license=license, language_code="en")

        with override(language="pt"):
            result = license.get_legalcode_for_language_code(None)
            self.assertEqual(lc_pt.id, result.id)
        result = license.get_legalcode_for_language_code("pt")
        self.assertEqual(lc_pt.id, result.id)
        result = license.get_legalcode_for_language_code("en")
        self.assertEqual(lc_en.id, result.id)
        with self.assertRaises(LegalCode.DoesNotExist):
            license.get_legalcode_for_language_code("en_us")
        result = license.get_legalcode_for_language_code("en-us")
        self.assertEqual(lc_en.id, result.id)

    def test_resource_name(self):
        license = LicenseFactory(
            license_code="qwerty", version="2.7", jurisdiction_code="zys"
        )
        self.assertEqual("QWERTY 2.7 ZYS", license.resource_name)
        license = LicenseFactory(
            license_code="qwerty", version="2.7", jurisdiction_code=""
        )
        self.assertEqual("QWERTY 2.7", license.resource_name)

    def test_resource_slug(self):
        license = LicenseFactory(
            license_code="qwerty", version="2.7", jurisdiction_code="zys"
        )
        self.assertEqual("qwerty_27_zys", license.resource_slug)
        license = LicenseFactory(
            license_code="qwerty", version="2.7", jurisdiction_code=""
        )
        self.assertEqual("qwerty_27", license.resource_slug)

    def test_str(self):
        license = LicenseFactory(
            license_code="bx-oh", version="1.3", jurisdiction_code="any"
        )
        self.assertEqual(str(license), f"License<{license.about}>")

    def test_rdf(self):
        license = LicenseFactory(
            license_code="bx-oh", version="1.3", jurisdiction_code="any"
        )
        self.assertEqual("RDF Generation Not Implemented", license.rdf())

    # def test_default_language_code(self):
    #     license = LicenseFactory(license_code="bx-oh", version="1.3", jurisdiction_code="")
    #     self.assertEqual(DEFAULT_LANGUAGE_CODE, license.default_language_code())
    #     license = LicenseFactory(license_code="bx-oh", version="1.3", jurisdiction_code="fr")
    #     self.assertEqual("fr", license.default_language_code())

    # def test_get_deed_url(self):
    #     # https://creativecommons.org/licenses/by-sa/4.0/
    #     # https://creativecommons.org/licenses/by-sa/4.0/deed.es
    #     # https://creativecommons.org/licenses/by/3.0/es/
    #     # https://creativecommons.org/licenses/by/3.0/es/deed.fr
    #     license = LicenseFactory(license_code="bx-oh", version="1.3", jurisdiction_code="ae")
    #     self.assertEqual("/licenses/bx-oh/1.3/ae/", license.get_deed_url())
    #     license = LicenseFactory(license_code="bx-oh", version="1.3", jurisdiction_code="")
    #     self.assertEqual("/licenses/bx-oh/1.3/", license.get_deed_url())

    # def test_get_deed_url_for_language(self):
    #     license = LicenseFactory(license_code="bx-oh", version="1.3", jurisdiction_code="ae")
    #     self.assertEqual("/licenses/bx-oh/1.3/ae/deed.fr", license.get_deed_url_for_language("fr"))
    #     license = LicenseFactory(license_code="bx-oh", version="1.3", jurisdiction_code="")
    #     self.assertEqual("/licenses/bx-oh/1.3/deed.es", license.get_deed_url_for_language("es"))

    def test_sampling_plus(self):
        self.assertTrue(LicenseFactory(license_code="nc-sampling+").sampling_plus)
        self.assertTrue(LicenseFactory(license_code="sampling+").sampling_plus)
        self.assertFalse(LicenseFactory(license_code="sampling").sampling_plus)
        self.assertFalse(LicenseFactory(license_code="MIT").sampling_plus)
        self.assertFalse(LicenseFactory(license_code="by-nc-nd-sa").sampling_plus)

    def test_level_of_freedom(self):
        data = [
            ("by", FREEDOM_LEVEL_MAX),
            ("devnations", FREEDOM_LEVEL_MIN),
            ("sampling", FREEDOM_LEVEL_MIN),
            ("sampling+", FREEDOM_LEVEL_MID),
            ("by-nc", FREEDOM_LEVEL_MID),
            ("by-nd", FREEDOM_LEVEL_MID),
            ("by-sa", FREEDOM_LEVEL_MAX),
        ]
        for license_code, expected_freedom in data:
            with self.subTest(license_code):
                license = LicenseFactory(license_code=license_code)
                self.assertEqual(expected_freedom, license.level_of_freedom)

    def test_translated_title(self):
        license = LicenseFactory(
            license_code="by-nc-nd", jurisdiction_code="", version="4.0"
        )
        LegalCodeFactory(license=license, language_code="en")
        LegalCodeFactory(license=license, language_code="fr")

        # What a pain to get testing to work without .po files necessarily... FIXME make some test .po files
        with translation.override(language="fr"):
            lc_fr = license.get_legalcode_for_language_code(None)
        with translation.override(language="en"):
            lc_en = license.get_legalcode_for_language_code(None)

        mock_translation_object = MagicMock(autospec=Translation)
        expected = "Test License Title (fr)"
        mock_translation_object.translations = {"license_medium": expected}
        mock_get_translation_object_method = MagicMock(
            return_value=mock_translation_object
        )
        with mock.patch.object(
            lc_fr, "get_translation_object", mock_get_translation_object_method
        ):
            self.assertEqual(lc_fr.get_translation_object(), mock_translation_object)
            with mock.patch.object(
                license, "get_legalcode_for_language_code"
            ) as mock_get_lc:
                mock_get_lc.return_value = lc_fr

                with translation.override(language="fr"):
                    result = license.translated_title()
            self.assertEqual(
                expected, result,
            )

        expected = "Test License Title (en)"
        mock_translation_object.translations = {"license_medium": expected}
        with mock.patch.object(
            lc_en, "get_translation_object", mock_get_translation_object_method
        ):
            mock_get_legalcode_for_language_code = MagicMock(return_value=lc_en)
            with mock.patch.object(
                license,
                "get_legalcode_for_language_code",
                mock_get_legalcode_for_language_code,
            ):
                self.assertEqual(
                    lc_en.get_translation_object(), mock_translation_object
                )
                self.assertEqual(
                    expected, license.translated_title("en"),
                )
                self.assertEqual(
                    expected, license.translated_title(),
<<<<<<< HEAD
                )

    @override_settings(
        TRANSIFEX=TEST_TRANSIFEX_SETTINGS,
        TRANSLATION_REPOSITORY_DIRECTORY="/trans/repo",
    )
    def test_tx_upload_messages(self):
        legalcode = LegalCodeFactory(language_code=DEFAULT_LANGUAGE_CODE)
        license = legalcode.license
        with mock.patch.object(
            license, "get_legalcode_for_language_code"
        ) as mock_glflc:
            mock_glflc.return_value = legalcode
            with mock.patch.object(
                TransifexHelper, "upload_messages_to_transifex"
            ) as mock_umtt:
                license.tx_upload_messages()
        mock_glflc.assert_called_with("en")
        mock_umtt.assert_called_with(legalcode=legalcode)

    def test_superseded(self):
        lic1 = LicenseFactory()
        lic2 = LicenseFactory(is_replaced_by=lic1)
        self.assertTrue(lic2.superseded)
        self.assertFalse(lic1.superseded)


class TranslatedLicenseNameModelTest(TestCase):
    def test_str(self):
        TranslatedLicenseNameFactory()
        record = TranslatedLicenseName.objects.first()
        self.assertEqual(
            str(record),
            f"TranslatedLicenseName<{record.language_code}, {record.license}>",
        )
=======
                )
>>>>>>> c678849e
<|MERGE_RESOLUTION|>--- conflicted
+++ resolved
@@ -9,19 +9,10 @@
 from i18n import DEFAULT_LANGUAGE_CODE
 from i18n.translation import Translation
 from licenses import FREEDOM_LEVEL_MAX, FREEDOM_LEVEL_MID, FREEDOM_LEVEL_MIN
-<<<<<<< HEAD
-from licenses.models import LegalCode, TranslatedLicenseName
-from licenses.tests.factories import (
-    LegalCodeFactory,
-    LicenseFactory,
-    TranslatedLicenseNameFactory,
-)
+from licenses.models import LegalCode
+from licenses.tests.factories import LegalCodeFactory, LicenseFactory
 from licenses.tests.test_transifex import TEST_TRANSIFEX_SETTINGS
 from licenses.transifex import TransifexHelper
-=======
-from licenses.models import LegalCode
-from licenses.tests.factories import LegalCodeFactory, LicenseFactory
->>>>>>> c678849e
 
 
 class LegalCodeModelTest(TestCase):
@@ -459,7 +450,6 @@
                 )
                 self.assertEqual(
                     expected, license.translated_title(),
-<<<<<<< HEAD
                 )
 
     @override_settings(
@@ -484,17 +474,4 @@
         lic1 = LicenseFactory()
         lic2 = LicenseFactory(is_replaced_by=lic1)
         self.assertTrue(lic2.superseded)
-        self.assertFalse(lic1.superseded)
-
-
-class TranslatedLicenseNameModelTest(TestCase):
-    def test_str(self):
-        TranslatedLicenseNameFactory()
-        record = TranslatedLicenseName.objects.first()
-        self.assertEqual(
-            str(record),
-            f"TranslatedLicenseName<{record.language_code}, {record.license}>",
-        )
-=======
-                )
->>>>>>> c678849e
+        self.assertFalse(lic1.superseded)